--- conflicted
+++ resolved
@@ -63,10 +63,7 @@
 	deployCmd.Flags().BoolVar(&deployFlags.readOnlyRootFilesystem, "readonly", false, "Force the root container filesystem to be read only")
 
 	deployCmd.Flags().BoolVarP(&deployFlags.sendRegistryAuth, "send-registry-auth", "a", false, "send registryAuth from Docker credentials manager with the request")
-<<<<<<< HEAD
-=======
 	deployCmd.Flags().StringVar(&tag, "tag", "file", "Tag Docker image for function, specify file or SHA")
->>>>>>> 215da81b
 	deployCmd.Flags().BoolVar(&tlsInsecure, "tls-no-verify", false, "Disable TLS validation")
 
 	// Set bash-completion.
@@ -93,10 +90,7 @@
                   [--regex "REGEX"]
                   [--filter "WILDCARD"]
 				  [--secret "SECRET_NAME"]
-<<<<<<< HEAD
-=======
 				  [--tag VALUE]
->>>>>>> 215da81b
 				  [--readonly=false]`,
 
 	Short: "Deploy OpenFaaS functions",
@@ -229,17 +223,15 @@
 				Requests: function.Requests,
 			}
 
-<<<<<<< HEAD
-=======
 			tagMode := schema.DefaultFormat
 			var sha string
 			if strings.ToLower(tag) == "sha" {
 				sha = builder.GetGitSHA()
 				tagMode = schema.SHAFormat
 			}
+
 			function.Image = schema.BuildImageName(tagMode, function.Image, sha, "master")
 
->>>>>>> 215da81b
 			if deployFlags.readOnlyRootFilesystem {
 				function.ReadOnlyRootFilesystem = deployFlags.readOnlyRootFilesystem
 			}
